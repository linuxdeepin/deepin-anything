--- conflicted
+++ resolved
@@ -15,10 +15,7 @@
 
 #include "common/anything_fwd.hpp"
 #include "common/file_record.h"
-<<<<<<< HEAD
 #include "core/pinyin_processor.h"
-=======
->>>>>>> 0ad4cfb8
 
 ANYTHING_NAMESPACE_BEGIN
 
@@ -72,17 +69,12 @@
     /// @param highlight Specifies if the search results should contain keywords highlighted for emphasis.
     /// @return A list of file paths that match the search criteria.
     QStringList search(const QString& path, QString& keywords,
-<<<<<<< HEAD
         int32_t offset, int32_t max_count, bool nrt);
-=======
-        int32_t offset, int32_t max_count, bool nrt, bool highlight = false);
->>>>>>> 0ad4cfb8
     
     /// @brief Searches all files for the specified keywords and returns a list of matching file names.
     /// @param keywords The keywords to search for.
     /// @param nrt If true, performs a near real-time search, including recent changes; 
     ///            otherwise, searches the last committed index.
-<<<<<<< HEAD
     /// @return A QStringList containing the paths of all files where the keywords are found.
     ///         If no files are found, an empty list is returned.
     QStringList search(const QString& path, QString& keywords, bool nrt);
@@ -114,42 +106,6 @@
     void async_search(QString& keywords, bool nrt, std::function<void(const QStringList&)> callback);
 
     QStringList traverse_directory(const QString& path, bool nrt);
-=======
-    /// @param highlight Specifies if the search results should contain keywords highlighted for emphasis.
-    /// @return A QStringList containing the paths of all files where the keywords are found.
-    ///         If no files are found, an empty list is returned.
-    QStringList search(QString& keywords, bool nrt, bool highlight = false);
-
-    /// @brief Searches all files for the specified keywords and file types, returning a list of matching file names.
-    /// @param keywords The keywords to search for.
-    /// @param type The type of files to search in (e.g., "txt", "cpp"). If empty, all file types are included in the search.
-    /// @param nrt If true, performs a near real-time search that includes recent changes not yet committed; 
-    ///            otherwise, searches the last committed index for more stable results.
-    /// @param highlight Specifies if the search results should contain keywords highlighted for emphasis in the output.
-    ///                  If true, matching keywords in the results will be highlighted.
-    /// @return A QStringList containing the paths of all files where the keywords are found. 
-    ///         If no files are found, an empty list is returned.
-    QStringList search(QString& keywords, const QString& type, bool nrt, bool highlight = false);
-
-    /// @brief Searches all files created between a specified time range, returning a list of matching file names.
-    /// @param keywords The keywords to search for.
-    /// @param after The start time for the search range. Files created after this time will be included in the search.
-    ///              The time should be provided in a recognized format (e.g., "YYYY-MM-DD HH:MM:SS"). If this parameter is empty,
-    ///              the search will include all files created before the `before` parameter.
-    /// @param before The end time for the search range. Files created before this time will be included in the search.
-    ///               The time should be provided in a recognized format (e.g., "YYYY-MM-DD HH:MM:SS"). If this parameter is empty,
-    ///               the search will include all files created after the `after` parameter.
-    ///               If both `after` and `before` are empty, the search will include all files matching the keywords regardless of time.
-    /// @param nrt If true, performs a near real-time search that includes recent changes not yet committed; 
-    ///            otherwise, searches the last committed index for more stable results.
-    /// @param highlight Specifies if the search results should contain keywords highlighted for emphasis.
-    ///                  If true, matching keywords in the results will be highlighted.
-    /// @return A QStringList containing the paths of all files where the keywords are found within the specified time range. 
-    ///         If no files are found, an empty list is returned.
-    QStringList search(
-        QString& keywords, const QString& after,
-        const QString& before, bool nrt, bool highlight = false);
->>>>>>> 0ad4cfb8
 
     /**
      * Check if the given file path is already indexed using an exact match search.
@@ -187,27 +143,18 @@
     Lucene::SearcherPtr nrt_searcher_;
     Lucene::QueryParserPtr parser_;
     Lucene::QueryParserPtr type_parser_;
-<<<<<<< HEAD
     Lucene::QueryParserPtr pinyin_parser_;
-=======
->>>>>>> 0ad4cfb8
     Lucene::IndexReaderPtr reader_;
     Lucene::IndexReaderPtr nrt_reader_;
     Lucene::String fuzzy_field_{ L"file_name" };
     Lucene::String exact_field_{ L"full_path" };
     Lucene::String type_field_{ L"file_type" };
-<<<<<<< HEAD
     Lucene::String pinyin_field_{ L"pinyin" };
     std::mutex mtx_;
     std::mutex reader_mtx_;
     file_helper file_helper_;
     pinyin_processor pinyin_processor_;
     std::atomic<bool> search_cancelled_{false};
-=======
-    std::mutex mtx_;
-    std::mutex reader_mtx_;
-    file_helper file_helper_;
->>>>>>> 0ad4cfb8
 };
 
 ANYTHING_NAMESPACE_END
