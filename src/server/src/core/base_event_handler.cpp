--- conflicted
+++ resolved
@@ -17,11 +17,7 @@
       stop_timer_(false),
       timer_(std::thread(&base_event_handler::timer_worker, this, 1000)),
       delay_mode_(true/*index_manager_.indexed()*/) {
-<<<<<<< HEAD
     new AnythingAdaptor(this);
-=======
-    new IAnythingAdaptor(this);
->>>>>>> 55e39678
     QDBusConnection dbus = QDBusConnection::systemBus();
     if (!dbus.isConnected()) {
         qWarning() << "Failed to connect to system bus:" << dbus.lastError().message();
@@ -316,7 +312,6 @@
 
 QString base_event_handler::cache_directory() {
     return QString::fromStdString(index_manager_.index_directory());
-<<<<<<< HEAD
 }
 
 QStringList base_event_handler::search(
@@ -371,7 +366,4 @@
 
 // void base_event_handler::setAutoIndexInternal(bool autoIndexInternal) {
 //     (void)autoIndexInternal;
-// }
-=======
-}
->>>>>>> 55e39678
+// }