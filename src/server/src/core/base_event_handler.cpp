--- conflicted
+++ resolved
@@ -29,16 +29,6 @@
         dbus.registerService(service_name);
         dbus.registerObject(object_name, this);
     }
-
-<<<<<<< HEAD
-    // index_manager_.test(L"/data/home/dxnu/Downloads/2024届地区信息-1000.XLSX");
-=======
-    if (!dbus.registerService(service_name)) {
-        qWarning() << "Failed to register service:" << service_name
-                << dbus.lastError().message();
-        exit(1);
-    }
->>>>>>> 1feed177
 }
 
 base_event_handler::~base_event_handler() {
