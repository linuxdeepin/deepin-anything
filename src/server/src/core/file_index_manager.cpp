// Copyright (C) 2024 UOS Technology Co., Ltd.
// SPDX-FileCopyrightText: 2024 UnionTech Software Technology Co., Ltd.
//
// SPDX-License-Identifier: GPL-3.0-or-later

#include "core/file_index_manager.h"
#include "analyzers/AnythingAnalyzer.h"

#include <chrono>
#include <filesystem>

#include "lucene++/ChineseAnalyzer.h"
<<<<<<< HEAD
#include "lucene++/Highlighter.h"
#include "lucene++/FileUtils.h"
#include "lucene++/FuzzyQuery.h"
#include "lucene++/QueryScorer.h"
#include "lucene++/SimpleHTMLFormatter.h"
=======
#include "lucene++/QueryScorer.h"
#include "lucene++/SimpleHTMLFormatter.h"
#include "lucene++/Highlighter.h"
>>>>>>> 0ad4cfb8

#include "analyzers/AnythingAnalyzer.h"
#include "utils/log.h"

ANYTHING_NAMESPACE_BEGIN

using namespace Lucene;

file_index_manager::file_index_manager(std::string index_dir)
    : index_directory_(std::move(index_dir)),
      pinyin_processor_("config/pinyin.txt") {
    try {
        FSDirectoryPtr dir = FSDirectory::open(StringUtils::toUnicode(index_directory_));
        auto create = !IndexReader::indexExists(dir);
        writer_ = newLucene<IndexWriter>(dir,
            newLucene<AnythingAnalyzer>(),
            create, IndexWriter::MaxFieldLengthLIMITED);
        reader_  = IndexReader::open(dir, true);
        nrt_reader_ = writer_->getReader();
        searcher_ = newLucene<IndexSearcher>(reader_);
        nrt_searcher_ = newLucene<IndexSearcher>(nrt_reader_);
        parser_ = newLucene<QueryParser>(
            LuceneVersion::LUCENE_CURRENT, fuzzy_field_,
            newLucene<AnythingAnalyzer>());
        type_parser_ = newLucene<QueryParser>(
            LuceneVersion::LUCENE_CURRENT, type_field_,
            newLucene<AnythingAnalyzer>());
<<<<<<< HEAD
        pinyin_parser_ = newLucene<QueryParser>(
            LuceneVersion::LUCENE_CURRENT, pinyin_field_,
            newLucene<AnythingAnalyzer>());
=======
>>>>>>> 0ad4cfb8
    } catch (const LuceneException& e) {
        throw std::runtime_error("Lucene exception: " + StringUtils::toUTF8(e.getError()) +
            ". Make sure you are running the program as root.");
    }
}

file_index_manager::~file_index_manager() {
    if (writer_) {
        commit();
        writer_->close();
    }

    if (searcher_) searcher_->close();
    if (nrt_searcher_) nrt_searcher_->close();
    if (reader_) reader_->close();
    if (nrt_reader_) nrt_reader_->close();
}

void file_index_manager::add_index(const std::string& path) {
    try {
        auto doc = create_document(file_helper_.make_file_record(path));
        writer_->updateDocument(newLucene<Term>(L"full_path", StringUtils::toUnicode(path)), doc);
        spdlog::debug("Indexed {}", path);
    } catch (const LuceneException& e) {
        spdlog::error("Failed to index {}: {}", path, StringUtils::toUTF8(e.getError()));
<<<<<<< HEAD
=======
        // throw std::runtime_error("Lucene exception: " + StringUtils::toUTF8(e.getError()));
>>>>>>> 0ad4cfb8
    } catch (const std::exception& e) {
        spdlog::error(e.what());
    }
}

void file_index_manager::remove_index(const std::string& term, bool exact_match) {
    try {
        if (exact_match) {
            // Exact deletion: The field must be non-tokenized, and the term should match the full path exactly.
            TermPtr pterm = newLucene<Term>(exact_field_, StringUtils::toUnicode(term));
            writer_->deleteDocuments(pterm);
        } else {
            // Fuzzy deletion: Deletes all paths that match the specified term pattern.
            QueryPtr query = parser_->parse(StringUtils::toUnicode(term));
            writer_->deleteDocuments(query);
        }
        spdlog::debug("Removed index: {}", term);
    } catch (const LuceneException& e) {
        throw std::runtime_error("Lucene exception: " + StringUtils::toUTF8(e.getError()));
    }
}

<<<<<<< HEAD
void file_index_manager::update_index(const std::string& old_path, const std::string& new_path, bool exact_match) {
=======
void file_index_manager::update_index(
    const std::string& old_path,
    const std::string& new_path,
    bool exact_match) {
    
>>>>>>> 0ad4cfb8
    try {
        if (exact_match) {
            // Exact updation: The old path must be a full path; otherwise, updateDocument will fail to locate and update the existing document.
            auto doc = create_document(file_helper_.make_file_record(new_path));
            writer_->updateDocument(newLucene<Term>(L"full_path", StringUtils::toUnicode(old_path)), doc);
        } else {
            // Fuzzy updation: The old path can be a file name, and all matching paths will be removed before inserting the new path.
            remove_index(old_path);
            add_index(new_path);
        }

        spdlog::debug("Renamed: {} --> {}", old_path, new_path);
    } catch (const std::exception& e) {
        spdlog::error(e.what());
    }
}

<<<<<<< HEAD
=======
// std::vector<file_record> file_index_manager::search_index(const std::string& term, bool exact_match, bool nrt) {
//     std::vector<file_record> results;
//     TopScoreDocCollectorPtr collector = search(term, exact_match, nrt);

//     if (collector->getTotalHits() == 0) {
//         log::info() << "Found no files\n";
//         return results;
//     }

//     SearcherPtr searcher = nrt ? nrt_searcher_ : searcher_;
//     Collection<ScoreDocPtr> hits = collector->topDocs()->scoreDocs;
//     for (int32_t i = 0; i < hits.size(); ++i) {
//         DocumentPtr doc = searcher->doc(hits[i]->doc);
//         file_record record;
//         String file_name = doc->get(L"file_name");
//         String full_path = doc->get(L"full_path");
//         String last_write_time = doc->get(L"last_write_time");
//         if (!file_name.empty()) record.file_name = StringUtils::toUTF8(file_name);
//         if (!full_path.empty()) record.full_path = StringUtils::toUTF8(full_path);
//         // std::cout << "------------------\n";
//         // std::cout << "full_path: " << record.full_path << "\n";
//         // std::cout << "creation_time: " << record.creation_time << "\n";
//         // std::cout << "------------------\n";
//         results.push_back(std::move(record));
//     }

//     return results;
// }

>>>>>>> 0ad4cfb8
void file_index_manager::commit() {
    writer_->commit();
    spdlog::info("All changes are commited");
}

bool file_index_manager::indexed() const {
    return document_size() > 0;
}

void file_index_manager::test(const String& path) {
    spdlog::info("test path: {}", StringUtils::toUTF8(path));
<<<<<<< HEAD
    // AnalyzerPtr analyzer = newLucene<StandardAnalyzer>(LuceneVersion::LUCENE_CURRENT);
    AnalyzerPtr analyzer = newLucene<AnythingAnalyzer>();
=======
    // AnalyzerPtr analyzer = newLucene<StandardAnalyzer>(LuceneVersion::LUCENE_CURRENT); // newLucene<jieba_analyzer>();
    AnalyzerPtr analyzer = newLucene<AnythingAnalyzer>(); // newLucene<jieba_analyzer>();
>>>>>>> 0ad4cfb8
    
    // Use a StringReader to simulate input
    TokenStreamPtr tokenStream = analyzer->tokenStream(L"", newLucene<StringReader>(path));
    // TokenPtr token = newLucene<Token>();
    
    // Tokenize and print out the results
    while (tokenStream->incrementToken()) {
        spdlog::info("Token: {}", StringUtils::toUTF8(tokenStream->toString()));
    }
}

void file_index_manager::pinyin_test(const std::string& path) {
    spdlog::info("pinyin test path: {}", path);
    auto pinyin_path = pinyin_processor_.convert_to_pinyin(path);
    test(StringUtils::toUnicode(pinyin_path));
}

int32_t file_index_manager::document_size(bool nrt) const {
    return nrt ? nrt_reader_->numDocs() : reader_->numDocs();
}

std::string file_index_manager::index_directory() const {
    return index_directory_;
}

QStringList file_index_manager::search(
    const QString& path, QString& keywords,
<<<<<<< HEAD
    int32_t offset, int32_t max_count, bool nrt) {
=======
    int32_t offset, int32_t max_count, bool nrt, bool highlight) {
>>>>>>> 0ad4cfb8
    spdlog::debug("Search index(path:\"{}\", keywords: \"{}\", offset: {}, max_count: {}).",
        path.toStdString(), keywords.toStdString(), offset, max_count);
    if (keywords.isEmpty()) {
        return {};
    }

    String query_terms = StringUtils::toUnicode(keywords.toStdString());

    if (keywords.at(0) == QChar('*') || keywords.at(0) == QChar('?')) {
        keywords = keywords.mid(1);
    }

    try {
        SearcherPtr searcher;
        if (nrt) {
            try_refresh_reader(true);
            searcher = nrt_searcher_;
        } else {
            try_refresh_reader();
            searcher = searcher_;
        }

<<<<<<< HEAD
        auto boolean_query = newLucene<BooleanQuery>();
        auto query = parser_->parse(StringUtils::toUnicode(keywords.toStdString()));
        boolean_query->add(query, BooleanClause::SHOULD);
        // Note that this can produce very slow queries on big indexes.
        pinyin_parser_->setAllowLeadingWildcard(true);
        auto pinyin_query = pinyin_parser_->parse(query_terms);
        auto prefix_query = newLucene<PrefixQuery>(newLucene<Term>(fuzzy_field_, query_terms));
        auto fuzzy_query = newLucene<FuzzyQuery>(newLucene<Term>(fuzzy_field_, query_terms), 0.65);
        boolean_query->add(pinyin_query, BooleanClause::SHOULD);
        boolean_query->add(prefix_query, BooleanClause::SHOULD);
        boolean_query->add(fuzzy_query, BooleanClause::SHOULD);

        auto collector = TopScoreDocCollector::create(offset + max_count, true);
        searcher->search(boolean_query, collector);
=======
        QueryPtr query = parser_->parse(StringUtils::toUnicode(keywords.toStdString()));
        TopScoreDocCollectorPtr collector = TopScoreDocCollector::create(offset + max_count, true);
        searcher->search(query, collector);
>>>>>>> 0ad4cfb8

        HighlighterPtr highlighter = nullptr;
        if (highlight) {
            auto scorer = newLucene<QueryScorer>(query);
            auto formatter = newLucene<SimpleHTMLFormatter>(L"<span style='background-color:yellow'>", L"</span>");
            highlighter = newLucene<Highlighter>(formatter, scorer);
        }

        Collection<ScoreDocPtr> hits = collector->topDocs()->scoreDocs;
        if (offset >= hits.size()) {
            spdlog::debug("No more results(path:\"{}\", keyworks: \"{}\").",
                path.toStdString(), keywords.toStdString());
            return {};
        }

        QStringList results;
        auto count = std::min(offset + max_count, hits.size());
        results.reserve(count);
<<<<<<< HEAD
        for (int32_t i = offset; i < count; ++i) {
            DocumentPtr doc = searcher->doc(hits[i]->doc);
            std::filesystem::path full_path(doc->get(L"full_path"));
            QString result = QString::fromStdString(full_path.string());
=======
        std::vector<std::string> remove_list;
        for (int32_t i = offset; i < count; ++i) {
            DocumentPtr doc = searcher->doc(hits[i]->doc);
            // QString full_path = QString::fromStdWString(doc->get(L"full_path"));
            // if (full_path.startsWith(path)) {
            //     results.append(full_path);
            // }
            auto full_path = doc->get(L"full_path");
            // clean up index entries for non-existent files.
            auto pending_path = StringUtils::toUTF8(full_path);
            if (!std::filesystem::exists(pending_path)) {
                remove_list.push_back(std::move(pending_path));
                continue;
            }

            if (highlighter) {
                auto token_stream = parser_->getAnalyzer()->tokenStream(
                    L"full_path", newLucene<StringReader>(full_path));
                full_path = highlighter->getBestFragment(token_stream, full_path);
            }

            QString result = QString::fromStdWString(full_path);
>>>>>>> 0ad4cfb8
            if (result.startsWith(path)) {
                results.append(result);
            }
        }

        // More results may exist; continue searching
        if (count == max_count && !remove_list.empty()) {
            results.append(search(path, keywords, offset + max_count, remove_list.size(), true));
        }

        for (const auto& rmpath : remove_list) {
            remove_index(rmpath);
        }

        return results;
    } catch (const LuceneException& e) {
        spdlog::error("Lucene exception: " + StringUtils::toUTF8(e.getError()));
        return {};
    }
}

<<<<<<< HEAD
QStringList file_index_manager::search(const QString& path, QString& keywords, bool nrt) {
    spdlog::debug("Search index(keyworks: \"{}\").", keywords.toStdString());

=======
QStringList file_index_manager::search(QString& keywords, bool nrt, bool highlight) {
>>>>>>> 0ad4cfb8
    if (keywords.isEmpty()) {
        return {};
    }

<<<<<<< HEAD
    // 原始词条
    String query_terms = StringUtils::toUnicode(keywords.toStdString());

    // 给普通 parser 用
    if (keywords.at(0) == QChar('*') || keywords.at(0) == QChar('?')) {
        keywords = keywords.mid(1);
    }
=======
    spdlog::debug("Search index(keyworks: \"{}\").", keywords.toStdString());
>>>>>>> 0ad4cfb8

    try {
        SearcherPtr searcher;
        int32_t max_results;
        if (nrt) {
            try_refresh_reader(true);
            searcher = nrt_searcher_;
            max_results = nrt_reader_->numDocs();
        } else {
            try_refresh_reader();
            searcher = searcher_;
            max_results = reader_->numDocs();
        }

<<<<<<< HEAD
        auto boolean_query = newLucene<BooleanQuery>();
        auto query = parser_->parse(StringUtils::toUnicode(keywords.toStdString()));
        boolean_query->add(query, BooleanClause::SHOULD);
        // Note that this can produce very slow queries on big indexes.
        pinyin_parser_->setAllowLeadingWildcard(true);
        auto pinyin_query = pinyin_parser_->parse(query_terms);
        boolean_query->add(pinyin_query, BooleanClause::SHOULD);
        AnythingAnalyzer::forEachTerm(query_terms, [this, &boolean_query](const auto& term) {
            boolean_query->add(newLucene<PrefixQuery>(newLucene<Term>(pinyin_field_, term)), BooleanClause::SHOULD);
            boolean_query->add(newLucene<FuzzyQuery>(newLucene<Term>(pinyin_field_, term), 0.55), BooleanClause::SHOULD);
        });

        auto search_results = searcher->search(boolean_query, max_results);
=======
        QueryPtr query = parser_->parse(StringUtils::toUnicode(keywords.toStdString()));
        TopDocsPtr search_results = searcher->search(query, max_results);
>>>>>>> 0ad4cfb8

        HighlighterPtr highlighter = nullptr;
        if (highlight) {
            auto scorer = newLucene<QueryScorer>(query);
            auto formatter = newLucene<SimpleHTMLFormatter>(L"<span style='background-color:yellow'>", L"</span>");
            highlighter = newLucene<Highlighter>(formatter, scorer);
        }

        QStringList results;
        results.reserve(search_results->scoreDocs.size());
        for (const auto& score_doc : search_results->scoreDocs) {
            DocumentPtr doc = searcher->doc(score_doc->doc);
<<<<<<< HEAD
            auto result = QString::fromStdWString(doc->get(L"full_path")
                + L"<\\>" + doc->get(L"file_type")
                + L"<\\>" + doc->get(L"file_size"));
            if (result.startsWith(path)) {
                results.append(std::move(result));
            }
=======
            auto full_path = doc->get(L"full_path");

            // Since there is no automatic cleanup for invalid indexes,
            // the system may contain paths that no longer exist.
            // To maintain index validity, invalid indexes are filtered and removed here.
            if (!std::filesystem::exists(full_path)) {
                remove_index(StringUtils::toUTF8(full_path));
                continue;
            }

            if (highlighter) {
                auto token_stream = parser_->getAnalyzer()->tokenStream(
                    L"full_path", newLucene<StringReader>(full_path));
                full_path = highlighter->getBestFragment(token_stream, full_path);
            }

            results.append(QString::fromStdWString(full_path));
>>>>>>> 0ad4cfb8
        }

        return results;
    } catch (const LuceneException& e) {
        spdlog::error("Lucene exception: " + StringUtils::toUTF8(e.getError()));
        return {};
    }
}

<<<<<<< HEAD
QStringList file_index_manager::search(const QString& path, QString& keywords, const QString& type, bool nrt) {
    spdlog::debug("Search index(keyworks: \"{}\", type: \"{}\").", keywords.toStdString(), type.toStdString());
    if (keywords.isEmpty() && type.isEmpty()) {
        return {};
    } else if (type.isEmpty()) {
        return search(path, keywords, nrt);
    }

    String query_terms = StringUtils::toUnicode(keywords.toStdString());

    if (keywords.at(0) == QChar('*') || keywords.at(0) == QChar('?')) {
        keywords = keywords.mid(1);
    }
=======
QStringList file_index_manager::search(QString& keywords, const QString& type, bool nrt, bool highlight) {
    if (keywords.isEmpty() && type.isEmpty()) {
        return {};
    } else if (type.isEmpty()) {
        return search(keywords, nrt);
    }

    spdlog::debug("Search index(keyworks: \"{}\", type: \"{}\").", keywords.toStdString(), type.toStdString());
>>>>>>> 0ad4cfb8

    try {
        SearcherPtr searcher;
        int32_t max_results;
        if (nrt) {
            try_refresh_reader(true);
            searcher = nrt_searcher_;
            max_results = nrt_reader_->numDocs();
        } else {
            try_refresh_reader();
            searcher = searcher_;
            max_results = reader_->numDocs();
        }

        QueryPtr type_query = type_parser_->parse(StringUtils::toUnicode(type.toStdString()));
        auto boolean_query = newLucene<BooleanQuery>();
        boolean_query->add(type_query, BooleanClause::MUST);
        if (!keywords.isEmpty()) {
<<<<<<< HEAD
            auto sub_boolean_query = newLucene<BooleanQuery>();
            auto query = parser_->parse(StringUtils::toUnicode(keywords.toStdString()));
            sub_boolean_query->add(query, BooleanClause::SHOULD);
            // Note that this can produce very slow queries on big indexes.
            pinyin_parser_->setAllowLeadingWildcard(true);
            auto pinyin_query = pinyin_parser_->parse(query_terms);
            sub_boolean_query->add(pinyin_query, BooleanClause::SHOULD);
            AnythingAnalyzer::forEachTerm(query_terms, [this, &sub_boolean_query](const auto& term) {
                sub_boolean_query->add(newLucene<PrefixQuery>(newLucene<Term>(pinyin_field_, term)), BooleanClause::SHOULD);
                sub_boolean_query->add(newLucene<FuzzyQuery>(newLucene<Term>(pinyin_field_, term), 0.65), BooleanClause::SHOULD);
            });
            sub_boolean_query->setMinimumNumberShouldMatch(1);
            boolean_query->add(sub_boolean_query, BooleanClause::MUST);
        }

        auto search_results = searcher->search(boolean_query, max_results);
=======
            QueryPtr keyword_query = parser_->parse(StringUtils::toUnicode(keywords.toStdString()));
            boolean_query->add(keyword_query, BooleanClause::MUST);
        }

        TopDocsPtr search_results = searcher->search(boolean_query, max_results);

        HighlighterPtr highlighter = nullptr;
        if (highlight) {
            auto scorer = newLucene<QueryScorer>(boolean_query);
            auto formatter = newLucene<SimpleHTMLFormatter>(L"<span style='background-color:yellow'>", L"</span>");
            highlighter = newLucene<Highlighter>(formatter, scorer);
        }
>>>>>>> 0ad4cfb8
        
        QStringList results;
        results.reserve(search_results->scoreDocs.size());
        for (const auto& score_doc : search_results->scoreDocs) {
            DocumentPtr doc = searcher->doc(score_doc->doc);
<<<<<<< HEAD
            QString result = QString::fromStdWString(doc->get(L"full_path"));
            if (result.startsWith(path)) {
                results.append(std::move(result));
            }
=======
            auto full_path = doc->get(L"full_path");

            // Since there is no automatic cleanup for invalid indexes,
            // the system may contain paths that no longer exist.
            // To maintain index validity, invalid indexes are filtered and removed here.
            if (!std::filesystem::exists(full_path)) {
                remove_index(StringUtils::toUTF8(full_path));
                continue;
            }

            if (highlighter) {
                auto token_stream = type_parser_->getAnalyzer()->tokenStream(
                    L"full_path", newLucene<StringReader>(full_path));
                full_path = highlighter->getBestFragment(token_stream, full_path);
            }

            results.append(QString::fromStdWString(full_path));
>>>>>>> 0ad4cfb8
        }

        return results;
    } catch (const LuceneException& e) {
        spdlog::error("Lucene exception: " + StringUtils::toUTF8(e.getError()));
        return {};
<<<<<<< HEAD
=======
    }
}

QStringList file_index_manager::search(QString& keywords,
    const QString& after, const QString& before, bool nrt, bool highlight) {
    if (keywords.isEmpty()) {
        return {};
    }

    if (after.isEmpty() && before.isEmpty()) {
        return search(keywords, nrt);
    }

    spdlog::debug("Search index(keywords: \"{}\", after: \"{}\"), before: \"{}\").",
        keywords.toStdString(), after.toStdString(), before.toStdString());

    try {
        SearcherPtr searcher;
        int32_t max_results;
        if (nrt) {
            try_refresh_reader(true);
            searcher = nrt_searcher_;
            max_results = nrt_reader_->numDocs();
        } else {
            try_refresh_reader();
            searcher = searcher_;
            max_results = reader_->numDocs();
        }

        int64_t after_timestamp = 0;
        int64_t before_timestamp = std::numeric_limits<int64_t>::max();
        if (!after.isEmpty()) {
            after_timestamp = file_helper_.to_milliseconds_since_epoch(after.toStdString());
        }
        if (!before.isEmpty()) {
            before_timestamp = file_helper_.to_milliseconds_since_epoch(before.toStdString());
        }

        auto time_query = NumericRangeQuery::newLongRange(L"creation_time", after_timestamp, before_timestamp, true, true);
        auto keywords_query = parser_->parse(StringUtils::toUnicode(keywords.toStdString()));
        auto boolean_query = newLucene<BooleanQuery>();
        boolean_query->add(keywords_query, BooleanClause::MUST);
        boolean_query->add(time_query, BooleanClause::MUST);

        TopDocsPtr search_results = searcher->search(boolean_query, max_results);

        HighlighterPtr highlighter = nullptr;
        if (highlight) {
            auto scorer = newLucene<QueryScorer>(boolean_query);
            auto formatter = newLucene<SimpleHTMLFormatter>(L"<span style='background-color:yellow'>", L"</span>");
            highlighter = newLucene<Highlighter>(formatter, scorer);
        }

        QStringList results;
        results.reserve(search_results->scoreDocs.size());
        for (const auto& score_doc : search_results->scoreDocs) {
            DocumentPtr doc = searcher->doc(score_doc->doc);
            auto full_path = doc->get(L"full_path");

            // Since there is no automatic cleanup for invalid indexes,
            // the system may contain paths that no longer exist.
            // To maintain index validity, invalid indexes are filtered and removed here.
            if (!std::filesystem::exists(full_path)) {
                remove_index(StringUtils::toUTF8(full_path));
                continue;
            }

            if (highlighter) {
                auto token_stream = parser_->getAnalyzer()->tokenStream(
                    L"full_path", newLucene<StringReader>(full_path));
                full_path = highlighter->getBestFragment(token_stream, full_path);
            }

            results.append(QString::fromStdWString(full_path));
        }

        return results;
    } catch (const LuceneException& e) {
        spdlog::error("Lucene exception: " + StringUtils::toUTF8(e.getError()));
    } catch (const std::exception& e) {
        spdlog::error(e.what());
>>>>>>> 0ad4cfb8
    }

    return {};
}

<<<<<<< HEAD
QStringList file_index_manager::search(const QString& path, QString& keywords,
    const QString& after, const QString& before, bool nrt) {
    spdlog::debug("Search index(keywords: \"{}\", after: \"{}\", before: \"{}\").",
        keywords.toStdString(), after.toStdString(), before.toStdString());
    if (keywords.isEmpty()) {
        return {};
    }

    if (after.isEmpty() && before.isEmpty()) {
        return search(path, keywords, nrt);
    }

    String query_terms = StringUtils::toUnicode(keywords.toStdString());

    try {
        SearcherPtr searcher;
        int32_t max_results;
        if (nrt) {
            try_refresh_reader(true);
            searcher = nrt_searcher_;
            max_results = nrt_reader_->numDocs();
        } else {
            try_refresh_reader();
            searcher = searcher_;
            max_results = reader_->numDocs();
        }

        int64_t after_timestamp = 0;
        int64_t before_timestamp = std::numeric_limits<int64_t>::max();
        if (!after.isEmpty()) {
            after_timestamp = file_helper_.to_milliseconds_since_epoch(after.toStdString());
        }
        if (!before.isEmpty()) {
            before_timestamp = file_helper_.to_milliseconds_since_epoch(before.toStdString());
        }

        auto boolean_query = newLucene<BooleanQuery>();
        auto query = parser_->parse(query_terms);
        auto time_query = NumericRangeQuery::newLongRange(L"creation_time", after_timestamp, before_timestamp, true, true);
        boolean_query->add(time_query, BooleanClause::MUST);

        auto sub_boolean_query = newLucene<BooleanQuery>();
        sub_boolean_query->add(query, BooleanClause::SHOULD);
        auto pinyin_query = pinyin_parser_->parse(query_terms);
        sub_boolean_query->add(pinyin_query, BooleanClause::SHOULD);
        AnythingAnalyzer::forEachTerm(query_terms, [this, &sub_boolean_query](const auto& term) {
            sub_boolean_query->add(newLucene<PrefixQuery>(newLucene<Term>(pinyin_field_, term)), BooleanClause::SHOULD);
            sub_boolean_query->add(newLucene<FuzzyQuery>(newLucene<Term>(pinyin_field_, term), 0.65), BooleanClause::SHOULD);
        });

        sub_boolean_query->setMinimumNumberShouldMatch(1);
        boolean_query->add(sub_boolean_query, BooleanClause::MUST);

        auto search_results = searcher->search(boolean_query, max_results);

        QStringList results;
        results.reserve(search_results->scoreDocs.size());
        for (const auto& score_doc : search_results->scoreDocs) {
            DocumentPtr doc = searcher->doc(score_doc->doc);
            QString result = QString::fromStdWString(doc->get(L"full_path"));
            if (result.startsWith(path)) {
                results.append(std::move(result));
            }
        }

        return results;
    } catch (const LuceneException& e) {
        spdlog::error("Lucene exception: " + StringUtils::toUTF8(e.getError()));
    } catch (const std::exception& e) {
        spdlog::error(e.what());
    }

    return {};
}

void file_index_manager::async_search(QString& keywords, bool nrt,
    std::function<void(const QStringList&)> callback) {
    spdlog::debug("Async search index(keyworks: \"{}\").", keywords.toStdString());
    if (keywords.isEmpty()) {
        return;
    }

    String query_terms = StringUtils::toUnicode(keywords.toStdString());
    if (keywords.at(0) == QChar('*')) {
        keywords = keywords.mid(1);
    }

    search_cancelled_ = true;
    using namespace std::chrono_literals;
    std::this_thread::sleep_for(50ms);
    search_cancelled_ = false;

    std::thread([this, nrt, keywords = std::move(keywords), query_terms = std::move(query_terms), callback = std::move(callback)]() {
        try {
            SearcherPtr searcher;
            int32_t max_results;
            if (nrt) {
                try_refresh_reader(true);
                searcher = nrt_searcher_;
                max_results = nrt_reader_->numDocs();
            } else {
                try_refresh_reader();
                searcher = searcher_;
                max_results = reader_->numDocs();
            }

            auto boolean_query = newLucene<BooleanQuery>();
            auto query = parser_->parse(StringUtils::toUnicode(keywords.toStdString()));
            boolean_query->add(query, BooleanClause::SHOULD);
            // Note that this can produce very slow queries on big indexes.
            pinyin_parser_->setAllowLeadingWildcard(true);
            auto pinyin_query = pinyin_parser_->parse(query_terms);
            boolean_query->add(pinyin_query, BooleanClause::SHOULD);

            AnythingAnalyzer::forEachTerm(query_terms, [this, &boolean_query](const auto& term) {
                boolean_query->add(newLucene<PrefixQuery>(newLucene<Term>(pinyin_field_, term)), BooleanClause::SHOULD);
                boolean_query->add(newLucene<FuzzyQuery>(newLucene<Term>(pinyin_field_, term), 0.55), BooleanClause::SHOULD);
            });

            auto search_results = searcher->search(boolean_query, max_results);
            QStringList results;
            results.reserve(search_results->scoreDocs.size());
            for (const auto& score_doc : search_results->scoreDocs) {
                if (search_cancelled_) {
                    spdlog::debug("Search cancelled: {}", keywords.toStdString());
                    return;
                }

                DocumentPtr doc = searcher->doc(score_doc->doc);
                auto full_path = doc->get(L"full_path");

                // Since there is no automatic cleanup for invalid indexes,
                // the system may contain paths that no longer exist.
                // To maintain index validity, invalid indexes are filtered and removed here.
                if (!std::filesystem::exists(full_path)) {
                    remove_index(StringUtils::toUTF8(full_path));
                    continue;
                }

                results.append(QString::fromStdWString(full_path));
            }

            callback(results);
        } catch (const LuceneException& e) {
            spdlog::error("Lucene exception: " + StringUtils::toUTF8(e.getError()));
        }
    }).detach();
}

QStringList file_index_manager::traverse_directory(const QString& path, bool nrt) {
    if (path.isEmpty()) {
        return {};
    }

    String query_terms = StringUtils::toUnicode(path.toStdString());

    try {
        SearcherPtr searcher;
        int32_t max_results;
        if (nrt) {
            try_refresh_reader(true);
            searcher = nrt_searcher_;
            max_results = nrt_reader_->numDocs();
        } else {
            try_refresh_reader();
            searcher = searcher_;
            max_results = reader_->numDocs();
        }

        auto query = newLucene<PrefixQuery>(newLucene<Term>(exact_field_, query_terms));
        auto search_results = searcher->search(query, max_results);

        QStringList results;
        results.reserve(search_results->scoreDocs.size());
        for (const auto& score_doc : search_results->scoreDocs) {
            DocumentPtr doc = searcher->doc(score_doc->doc);
            results.append(QString::fromStdWString(doc->get(L"full_path")));
        }

        return results;
    } catch (const LuceneException& e) {
        spdlog::error("Lucene exception: " + StringUtils::toUTF8(e.getError()));
        return {};
    }
}

=======
>>>>>>> 0ad4cfb8
bool file_index_manager::document_exists(const std::string &path, bool only_check_initial_index) {
    TermPtr term = newLucene<Term>(L"full_path", StringUtils::toUnicode(path));
    TermDocsPtr termDocs;
    if (only_check_initial_index) {
        termDocs = reader_->termDocs(term);
    } else {
        try_refresh_reader(true);
        termDocs = nrt_reader_->termDocs(term);
    }
    return termDocs->next();
}

void file_index_manager::refresh_indexes() {
    spdlog::info("Refreshing file indexes...");
    try_refresh_reader();
    auto query = newLucene<Lucene::MatchAllDocsQuery>();
    auto num_docs = reader_->numDocs();
    if (num_docs > 0) {
        auto search_results = searcher_->search(query, num_docs);
        std::vector<std::string> remove_list;
        std::vector<std::string> update_list;
        for (const auto& score_doc : search_results->scoreDocs) {
            DocumentPtr doc = searcher_->doc(score_doc->doc);
            std::filesystem::path full_path(doc->get(L"full_path"));
            if (!std::filesystem::exists(full_path)) {
                remove_list.push_back(full_path.string());
            } /*else {
                auto last_write_time = file_helper_.get_file_last_write_time(full_path);
                std::filesystem::path current_write_time(doc->get(L"last_write_time"));
                if (last_write_time != current_write_time.string()) {
                    update_list.push_back(full_path.string());
                }
            }*/
        }

        for (const auto& path : remove_list) {
            // Remove non-existent path from the indexes
            remove_index(path);
        }
        for (const auto& path : update_list) {
            // Update the basic information for the indexed file
            add_index(path);
        }
    }
}

void file_index_manager::try_refresh_reader(bool nrt) {
    std::lock_guard<std::mutex> lock(reader_mtx_);
    if (nrt) {
        if (!nrt_reader_->isCurrent()) {
            IndexReaderPtr new_reader = writer_->getReader();
            if (new_reader != nrt_reader_) {
                nrt_reader_->close();
                nrt_reader_ = new_reader;
                nrt_searcher_ = newLucene<IndexSearcher>(nrt_reader_);
            }
        }
    } else {
        if (!reader_->isCurrent()) {
            IndexReaderPtr new_reader = reader_->reopen();
            if (new_reader != reader_) {
                reader_->close();
                reader_ = new_reader;
                searcher_ = newLucene<IndexSearcher>(reader_);
            }
        }
    }
}

DocumentPtr file_index_manager::create_document(const file_record& record) {
    DocumentPtr doc = newLucene<Document>();
    // File name with fuzzy match; parser is required for searching and deleting.
    doc->add(newLucene<Field>(L"file_name",
        StringUtils::toUnicode(record.file_name),
        Field::STORE_YES, Field::INDEX_ANALYZED));
    // Full path with exact match; parser is not needed for deleting and exact searching, which improves perferemce.
    doc->add(newLucene<Field>(L"full_path",
        StringUtils::toUnicode(record.full_path),
        Field::STORE_YES, Field::INDEX_NOT_ANALYZED));
    doc->add(newLucene<Field>(L"file_type",
        StringUtils::toUnicode(record.file_type),
        Field::STORE_YES, Field::INDEX_ANALYZED));
    doc->add(newLucene<NumericField>(L"creation_time")->setLongValue(record.creation_time));
<<<<<<< HEAD
    // spdlog::info("pinyin: {}", pinyin_processor_.convert_to_pinyin(record.file_name));
    doc->add(newLucene<Field>(L"pinyin",
        StringUtils::toUnicode(pinyin_processor_.convert_to_pinyin(record.file_name)),
        Field::STORE_YES, Field::INDEX_ANALYZED));
=======
>>>>>>> 0ad4cfb8
    return doc;
}

ANYTHING_NAMESPACE_END<|MERGE_RESOLUTION|>--- conflicted
+++ resolved
@@ -10,17 +10,11 @@
 #include <filesystem>
 
 #include "lucene++/ChineseAnalyzer.h"
-<<<<<<< HEAD
 #include "lucene++/Highlighter.h"
 #include "lucene++/FileUtils.h"
 #include "lucene++/FuzzyQuery.h"
 #include "lucene++/QueryScorer.h"
 #include "lucene++/SimpleHTMLFormatter.h"
-=======
-#include "lucene++/QueryScorer.h"
-#include "lucene++/SimpleHTMLFormatter.h"
-#include "lucene++/Highlighter.h"
->>>>>>> 0ad4cfb8
 
 #include "analyzers/AnythingAnalyzer.h"
 #include "utils/log.h"
@@ -48,12 +42,9 @@
         type_parser_ = newLucene<QueryParser>(
             LuceneVersion::LUCENE_CURRENT, type_field_,
             newLucene<AnythingAnalyzer>());
-<<<<<<< HEAD
         pinyin_parser_ = newLucene<QueryParser>(
             LuceneVersion::LUCENE_CURRENT, pinyin_field_,
             newLucene<AnythingAnalyzer>());
-=======
->>>>>>> 0ad4cfb8
     } catch (const LuceneException& e) {
         throw std::runtime_error("Lucene exception: " + StringUtils::toUTF8(e.getError()) +
             ". Make sure you are running the program as root.");
@@ -79,10 +70,6 @@
         spdlog::debug("Indexed {}", path);
     } catch (const LuceneException& e) {
         spdlog::error("Failed to index {}: {}", path, StringUtils::toUTF8(e.getError()));
-<<<<<<< HEAD
-=======
-        // throw std::runtime_error("Lucene exception: " + StringUtils::toUTF8(e.getError()));
->>>>>>> 0ad4cfb8
     } catch (const std::exception& e) {
         spdlog::error(e.what());
     }
@@ -105,15 +92,7 @@
     }
 }
 
-<<<<<<< HEAD
 void file_index_manager::update_index(const std::string& old_path, const std::string& new_path, bool exact_match) {
-=======
-void file_index_manager::update_index(
-    const std::string& old_path,
-    const std::string& new_path,
-    bool exact_match) {
-    
->>>>>>> 0ad4cfb8
     try {
         if (exact_match) {
             // Exact updation: The old path must be a full path; otherwise, updateDocument will fail to locate and update the existing document.
@@ -131,38 +110,6 @@
     }
 }
 
-<<<<<<< HEAD
-=======
-// std::vector<file_record> file_index_manager::search_index(const std::string& term, bool exact_match, bool nrt) {
-//     std::vector<file_record> results;
-//     TopScoreDocCollectorPtr collector = search(term, exact_match, nrt);
-
-//     if (collector->getTotalHits() == 0) {
-//         log::info() << "Found no files\n";
-//         return results;
-//     }
-
-//     SearcherPtr searcher = nrt ? nrt_searcher_ : searcher_;
-//     Collection<ScoreDocPtr> hits = collector->topDocs()->scoreDocs;
-//     for (int32_t i = 0; i < hits.size(); ++i) {
-//         DocumentPtr doc = searcher->doc(hits[i]->doc);
-//         file_record record;
-//         String file_name = doc->get(L"file_name");
-//         String full_path = doc->get(L"full_path");
-//         String last_write_time = doc->get(L"last_write_time");
-//         if (!file_name.empty()) record.file_name = StringUtils::toUTF8(file_name);
-//         if (!full_path.empty()) record.full_path = StringUtils::toUTF8(full_path);
-//         // std::cout << "------------------\n";
-//         // std::cout << "full_path: " << record.full_path << "\n";
-//         // std::cout << "creation_time: " << record.creation_time << "\n";
-//         // std::cout << "------------------\n";
-//         results.push_back(std::move(record));
-//     }
-
-//     return results;
-// }
-
->>>>>>> 0ad4cfb8
 void file_index_manager::commit() {
     writer_->commit();
     spdlog::info("All changes are commited");
@@ -174,13 +121,8 @@
 
 void file_index_manager::test(const String& path) {
     spdlog::info("test path: {}", StringUtils::toUTF8(path));
-<<<<<<< HEAD
     // AnalyzerPtr analyzer = newLucene<StandardAnalyzer>(LuceneVersion::LUCENE_CURRENT);
     AnalyzerPtr analyzer = newLucene<AnythingAnalyzer>();
-=======
-    // AnalyzerPtr analyzer = newLucene<StandardAnalyzer>(LuceneVersion::LUCENE_CURRENT); // newLucene<jieba_analyzer>();
-    AnalyzerPtr analyzer = newLucene<AnythingAnalyzer>(); // newLucene<jieba_analyzer>();
->>>>>>> 0ad4cfb8
     
     // Use a StringReader to simulate input
     TokenStreamPtr tokenStream = analyzer->tokenStream(L"", newLucene<StringReader>(path));
@@ -208,11 +150,7 @@
 
 QStringList file_index_manager::search(
     const QString& path, QString& keywords,
-<<<<<<< HEAD
     int32_t offset, int32_t max_count, bool nrt) {
-=======
-    int32_t offset, int32_t max_count, bool nrt, bool highlight) {
->>>>>>> 0ad4cfb8
     spdlog::debug("Search index(path:\"{}\", keywords: \"{}\", offset: {}, max_count: {}).",
         path.toStdString(), keywords.toStdString(), offset, max_count);
     if (keywords.isEmpty()) {
@@ -235,7 +173,6 @@
             searcher = searcher_;
         }
 
-<<<<<<< HEAD
         auto boolean_query = newLucene<BooleanQuery>();
         auto query = parser_->parse(StringUtils::toUnicode(keywords.toStdString()));
         boolean_query->add(query, BooleanClause::SHOULD);
@@ -250,11 +187,6 @@
 
         auto collector = TopScoreDocCollector::create(offset + max_count, true);
         searcher->search(boolean_query, collector);
-=======
-        QueryPtr query = parser_->parse(StringUtils::toUnicode(keywords.toStdString()));
-        TopScoreDocCollectorPtr collector = TopScoreDocCollector::create(offset + max_count, true);
-        searcher->search(query, collector);
->>>>>>> 0ad4cfb8
 
         HighlighterPtr highlighter = nullptr;
         if (highlight) {
@@ -273,35 +205,10 @@
         QStringList results;
         auto count = std::min(offset + max_count, hits.size());
         results.reserve(count);
-<<<<<<< HEAD
         for (int32_t i = offset; i < count; ++i) {
             DocumentPtr doc = searcher->doc(hits[i]->doc);
             std::filesystem::path full_path(doc->get(L"full_path"));
             QString result = QString::fromStdString(full_path.string());
-=======
-        std::vector<std::string> remove_list;
-        for (int32_t i = offset; i < count; ++i) {
-            DocumentPtr doc = searcher->doc(hits[i]->doc);
-            // QString full_path = QString::fromStdWString(doc->get(L"full_path"));
-            // if (full_path.startsWith(path)) {
-            //     results.append(full_path);
-            // }
-            auto full_path = doc->get(L"full_path");
-            // clean up index entries for non-existent files.
-            auto pending_path = StringUtils::toUTF8(full_path);
-            if (!std::filesystem::exists(pending_path)) {
-                remove_list.push_back(std::move(pending_path));
-                continue;
-            }
-
-            if (highlighter) {
-                auto token_stream = parser_->getAnalyzer()->tokenStream(
-                    L"full_path", newLucene<StringReader>(full_path));
-                full_path = highlighter->getBestFragment(token_stream, full_path);
-            }
-
-            QString result = QString::fromStdWString(full_path);
->>>>>>> 0ad4cfb8
             if (result.startsWith(path)) {
                 results.append(result);
             }
@@ -323,18 +230,13 @@
     }
 }
 
-<<<<<<< HEAD
 QStringList file_index_manager::search(const QString& path, QString& keywords, bool nrt) {
     spdlog::debug("Search index(keyworks: \"{}\").", keywords.toStdString());
 
-=======
-QStringList file_index_manager::search(QString& keywords, bool nrt, bool highlight) {
->>>>>>> 0ad4cfb8
     if (keywords.isEmpty()) {
         return {};
     }
 
-<<<<<<< HEAD
     // 原始词条
     String query_terms = StringUtils::toUnicode(keywords.toStdString());
 
@@ -342,9 +244,6 @@
     if (keywords.at(0) == QChar('*') || keywords.at(0) == QChar('?')) {
         keywords = keywords.mid(1);
     }
-=======
-    spdlog::debug("Search index(keyworks: \"{}\").", keywords.toStdString());
->>>>>>> 0ad4cfb8
 
     try {
         SearcherPtr searcher;
@@ -359,7 +258,6 @@
             max_results = reader_->numDocs();
         }
 
-<<<<<<< HEAD
         auto boolean_query = newLucene<BooleanQuery>();
         auto query = parser_->parse(StringUtils::toUnicode(keywords.toStdString()));
         boolean_query->add(query, BooleanClause::SHOULD);
@@ -373,10 +271,6 @@
         });
 
         auto search_results = searcher->search(boolean_query, max_results);
-=======
-        QueryPtr query = parser_->parse(StringUtils::toUnicode(keywords.toStdString()));
-        TopDocsPtr search_results = searcher->search(query, max_results);
->>>>>>> 0ad4cfb8
 
         HighlighterPtr highlighter = nullptr;
         if (highlight) {
@@ -389,32 +283,12 @@
         results.reserve(search_results->scoreDocs.size());
         for (const auto& score_doc : search_results->scoreDocs) {
             DocumentPtr doc = searcher->doc(score_doc->doc);
-<<<<<<< HEAD
             auto result = QString::fromStdWString(doc->get(L"full_path")
                 + L"<\\>" + doc->get(L"file_type")
                 + L"<\\>" + doc->get(L"file_size"));
             if (result.startsWith(path)) {
                 results.append(std::move(result));
             }
-=======
-            auto full_path = doc->get(L"full_path");
-
-            // Since there is no automatic cleanup for invalid indexes,
-            // the system may contain paths that no longer exist.
-            // To maintain index validity, invalid indexes are filtered and removed here.
-            if (!std::filesystem::exists(full_path)) {
-                remove_index(StringUtils::toUTF8(full_path));
-                continue;
-            }
-
-            if (highlighter) {
-                auto token_stream = parser_->getAnalyzer()->tokenStream(
-                    L"full_path", newLucene<StringReader>(full_path));
-                full_path = highlighter->getBestFragment(token_stream, full_path);
-            }
-
-            results.append(QString::fromStdWString(full_path));
->>>>>>> 0ad4cfb8
         }
 
         return results;
@@ -424,7 +298,6 @@
     }
 }
 
-<<<<<<< HEAD
 QStringList file_index_manager::search(const QString& path, QString& keywords, const QString& type, bool nrt) {
     spdlog::debug("Search index(keyworks: \"{}\", type: \"{}\").", keywords.toStdString(), type.toStdString());
     if (keywords.isEmpty() && type.isEmpty()) {
@@ -438,16 +311,6 @@
     if (keywords.at(0) == QChar('*') || keywords.at(0) == QChar('?')) {
         keywords = keywords.mid(1);
     }
-=======
-QStringList file_index_manager::search(QString& keywords, const QString& type, bool nrt, bool highlight) {
-    if (keywords.isEmpty() && type.isEmpty()) {
-        return {};
-    } else if (type.isEmpty()) {
-        return search(keywords, nrt);
-    }
-
-    spdlog::debug("Search index(keyworks: \"{}\", type: \"{}\").", keywords.toStdString(), type.toStdString());
->>>>>>> 0ad4cfb8
 
     try {
         SearcherPtr searcher;
@@ -466,7 +329,6 @@
         auto boolean_query = newLucene<BooleanQuery>();
         boolean_query->add(type_query, BooleanClause::MUST);
         if (!keywords.isEmpty()) {
-<<<<<<< HEAD
             auto sub_boolean_query = newLucene<BooleanQuery>();
             auto query = parser_->parse(StringUtils::toUnicode(keywords.toStdString()));
             sub_boolean_query->add(query, BooleanClause::SHOULD);
@@ -483,145 +345,26 @@
         }
 
         auto search_results = searcher->search(boolean_query, max_results);
-=======
-            QueryPtr keyword_query = parser_->parse(StringUtils::toUnicode(keywords.toStdString()));
-            boolean_query->add(keyword_query, BooleanClause::MUST);
-        }
-
-        TopDocsPtr search_results = searcher->search(boolean_query, max_results);
-
-        HighlighterPtr highlighter = nullptr;
-        if (highlight) {
-            auto scorer = newLucene<QueryScorer>(boolean_query);
-            auto formatter = newLucene<SimpleHTMLFormatter>(L"<span style='background-color:yellow'>", L"</span>");
-            highlighter = newLucene<Highlighter>(formatter, scorer);
-        }
->>>>>>> 0ad4cfb8
         
         QStringList results;
         results.reserve(search_results->scoreDocs.size());
         for (const auto& score_doc : search_results->scoreDocs) {
             DocumentPtr doc = searcher->doc(score_doc->doc);
-<<<<<<< HEAD
             QString result = QString::fromStdWString(doc->get(L"full_path"));
             if (result.startsWith(path)) {
                 results.append(std::move(result));
             }
-=======
-            auto full_path = doc->get(L"full_path");
-
-            // Since there is no automatic cleanup for invalid indexes,
-            // the system may contain paths that no longer exist.
-            // To maintain index validity, invalid indexes are filtered and removed here.
-            if (!std::filesystem::exists(full_path)) {
-                remove_index(StringUtils::toUTF8(full_path));
-                continue;
-            }
-
-            if (highlighter) {
-                auto token_stream = type_parser_->getAnalyzer()->tokenStream(
-                    L"full_path", newLucene<StringReader>(full_path));
-                full_path = highlighter->getBestFragment(token_stream, full_path);
-            }
-
-            results.append(QString::fromStdWString(full_path));
->>>>>>> 0ad4cfb8
         }
 
         return results;
     } catch (const LuceneException& e) {
         spdlog::error("Lucene exception: " + StringUtils::toUTF8(e.getError()));
         return {};
-<<<<<<< HEAD
-=======
-    }
-}
-
-QStringList file_index_manager::search(QString& keywords,
-    const QString& after, const QString& before, bool nrt, bool highlight) {
-    if (keywords.isEmpty()) {
-        return {};
-    }
-
-    if (after.isEmpty() && before.isEmpty()) {
-        return search(keywords, nrt);
-    }
-
-    spdlog::debug("Search index(keywords: \"{}\", after: \"{}\"), before: \"{}\").",
-        keywords.toStdString(), after.toStdString(), before.toStdString());
-
-    try {
-        SearcherPtr searcher;
-        int32_t max_results;
-        if (nrt) {
-            try_refresh_reader(true);
-            searcher = nrt_searcher_;
-            max_results = nrt_reader_->numDocs();
-        } else {
-            try_refresh_reader();
-            searcher = searcher_;
-            max_results = reader_->numDocs();
-        }
-
-        int64_t after_timestamp = 0;
-        int64_t before_timestamp = std::numeric_limits<int64_t>::max();
-        if (!after.isEmpty()) {
-            after_timestamp = file_helper_.to_milliseconds_since_epoch(after.toStdString());
-        }
-        if (!before.isEmpty()) {
-            before_timestamp = file_helper_.to_milliseconds_since_epoch(before.toStdString());
-        }
-
-        auto time_query = NumericRangeQuery::newLongRange(L"creation_time", after_timestamp, before_timestamp, true, true);
-        auto keywords_query = parser_->parse(StringUtils::toUnicode(keywords.toStdString()));
-        auto boolean_query = newLucene<BooleanQuery>();
-        boolean_query->add(keywords_query, BooleanClause::MUST);
-        boolean_query->add(time_query, BooleanClause::MUST);
-
-        TopDocsPtr search_results = searcher->search(boolean_query, max_results);
-
-        HighlighterPtr highlighter = nullptr;
-        if (highlight) {
-            auto scorer = newLucene<QueryScorer>(boolean_query);
-            auto formatter = newLucene<SimpleHTMLFormatter>(L"<span style='background-color:yellow'>", L"</span>");
-            highlighter = newLucene<Highlighter>(formatter, scorer);
-        }
-
-        QStringList results;
-        results.reserve(search_results->scoreDocs.size());
-        for (const auto& score_doc : search_results->scoreDocs) {
-            DocumentPtr doc = searcher->doc(score_doc->doc);
-            auto full_path = doc->get(L"full_path");
-
-            // Since there is no automatic cleanup for invalid indexes,
-            // the system may contain paths that no longer exist.
-            // To maintain index validity, invalid indexes are filtered and removed here.
-            if (!std::filesystem::exists(full_path)) {
-                remove_index(StringUtils::toUTF8(full_path));
-                continue;
-            }
-
-            if (highlighter) {
-                auto token_stream = parser_->getAnalyzer()->tokenStream(
-                    L"full_path", newLucene<StringReader>(full_path));
-                full_path = highlighter->getBestFragment(token_stream, full_path);
-            }
-
-            results.append(QString::fromStdWString(full_path));
-        }
-
-        return results;
-    } catch (const LuceneException& e) {
-        spdlog::error("Lucene exception: " + StringUtils::toUTF8(e.getError()));
-    } catch (const std::exception& e) {
-        spdlog::error(e.what());
->>>>>>> 0ad4cfb8
     }
 
     return {};
 }
 
-<<<<<<< HEAD
 QStringList file_index_manager::search(const QString& path, QString& keywords,
     const QString& after, const QString& before, bool nrt) {
     spdlog::debug("Search index(keywords: \"{}\", after: \"{}\", before: \"{}\").",
@@ -808,8 +551,6 @@
     }
 }
 
-=======
->>>>>>> 0ad4cfb8
 bool file_index_manager::document_exists(const std::string &path, bool only_check_initial_index) {
     TermPtr term = newLucene<Term>(L"full_path", StringUtils::toUnicode(path));
     TermDocsPtr termDocs;
@@ -893,13 +634,10 @@
         StringUtils::toUnicode(record.file_type),
         Field::STORE_YES, Field::INDEX_ANALYZED));
     doc->add(newLucene<NumericField>(L"creation_time")->setLongValue(record.creation_time));
-<<<<<<< HEAD
     // spdlog::info("pinyin: {}", pinyin_processor_.convert_to_pinyin(record.file_name));
     doc->add(newLucene<Field>(L"pinyin",
         StringUtils::toUnicode(pinyin_processor_.convert_to_pinyin(record.file_name)),
         Field::STORE_YES, Field::INDEX_ANALYZED));
-=======
->>>>>>> 0ad4cfb8
     return doc;
 }
 
