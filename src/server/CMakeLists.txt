cmake_minimum_required(VERSION 3.1)

# ---------------------------------------------------------------------------------------
# Start deepin-anything-server project
# ---------------------------------------------------------------------------------------
project(
    deepin-anything-server
    VERSION 1.0.0
    DESCRIPTION "A file search engine"
    LANGUAGES CXX
)

# Find the dependencies
<<<<<<< HEAD
=======
find_library(LUCENEPP_LIB lucene++)
find_library(LUCENEPP_CONTRIB_LIB lucene++-contrib)
find_path(LUCENEPP_INCLUDE_DIR lucene++)
find_package(fmt REQUIRED)
>>>>>>> 7d8b883f
find_package(Qt5 CONFIG REQUIRED Core DBus)
find_package(PkgConfig REQUIRED)
pkg_check_modules(GNL REQUIRED libnl-3.0 libnl-genl-3.0)
pkg_check_modules(MOUNT REQUIRED mount IMPORTED_TARGET)
<<<<<<< HEAD
pkg_check_modules(LUCENE REQUIRED liblucene++)
pkg_check_modules(LUCENE_CONTRIB REQUIRED liblucene++-contrib)

# Generate QDbus file
# message(STATUS "CMAKE_CURRENT_BINARY_DIR: ${CMAKE_CURRENT_BINARY_DIR}")
# message(STATUS "CMAKE_CURRENT_SOURCE_DIR: ${CMAKE_CURRENT_SOURCE_DIR}")
=======

# Generate QDbus file
message(STATUS "CMAKE_CURRENT_BINARY_DIR: ${CMAKE_CURRENT_BINARY_DIR}")
message(STATUS "CMAKE_CURRENT_SOURCE_DIR: ${CMAKE_CURRENT_SOURCE_DIR}")
>>>>>>> 7d8b883f
set(DBUS_ADAPTOR_SOURCES my.test.Anything.xml)
set(ANYTHING_DBUS_HEADER "${CMAKE_CURRENT_SOURCE_DIR}/include/core/base_event_handler.h")
qt5_generate_dbus_interface(${ANYTHING_DBUS_HEADER}
    my.test.Anything.xml
    OPTIONS -A
)
qt5_add_dbus_adaptor(DBUS_ADAPTOR_SOURCES
    ${CMAKE_CURRENT_BINARY_DIR}/my.test.Anything.xml
    ${ANYTHING_DBUS_HEADER}
    base_event_handler
)
qt5_wrap_cpp(anything_dbus_server_moc ${ANYTHING_DBUS_HEADER})

# Print dependencies
<<<<<<< HEAD
=======
message(STATUS "Found Lucene++ library: " ${LUCENEPP_INCLUDE_DIR})
>>>>>>> 7d8b883f
message(STATUS "Found fmtlib: ${fmt_FOUND}")

# Found all source files
file(GLOB_RECURSE SOURCE_FILES "${PROJECT_SOURCE_DIR}/src/*.cpp")
list(LENGTH SOURCE_FILES SRC_FILES_SIZE)
message(STATUS "Found ${SRC_FILES_SIZE} source files of okec")
foreach(source_file ${SOURCE_FILES})
    message(STATUS "  ${source_file}")
endforeach()

# Define a shared library
add_executable(${PROJECT_NAME})

target_sources(${PROJECT_NAME} PRIVATE ${SOURCE_FILES} ${anything_dbus_server_moc} ${DBUS_ADAPTOR_SOURCES})

target_include_directories(${PROJECT_NAME} PUBLIC
    $<BUILD_INTERFACE:${CMAKE_CURRENT_SOURCE_DIR}/include>
    $<INSTALL_INTERFACE:${CMAKE_INSTALL_INCLUDEDIR}>
    $<BUILD_INTERFACE:${CMAKE_CURRENT_SOURCE_DIR}/../kernelmod>
    $<BUILD_INTERFACE:${CMAKE_CURRENT_BINARY_DIR}>
<<<<<<< HEAD
    ${LUCENE_INCLUDE_DIRS}
=======
    ${LUCENEPP_INCLUDE_DIR}
>>>>>>> 7d8b883f
    ${GNL_INCLUDE_DIRS}
    ${MOUNT_INCLUDE_DIRS}
)

target_link_libraries(${PROJECT_NAME} PUBLIC
<<<<<<< HEAD
    ${LUCENE_LIBRARIES}
    ${LUCENE_CONTRIB_LIBRARIES}
    ${GNL_LIBRARIES}
    ${MOUNT_LIBRARIES}
=======
    ${LUCENEPP_LIB}
    ${LUCENEPP_CONTRIB_LIB}
    ${GNL_LIBRARIES}
    ${MOUNT_LIBRARIES}
    fmt::fmt
>>>>>>> 7d8b883f
    Qt5::DBus
    pthread
    stdc++fs
)

target_compile_options(${PROJECT_NAME} PRIVATE -Wall -Werror -Wextra)
<<<<<<< HEAD
target_compile_features(${PROJECT_NAME} PUBLIC cxx_std_17)

configure_file ("${PROJECT_NAME}.pc.in" "${PROJECT_NAME}.pc" @ONLY)
install(TARGETS ${PROJECT_NAME}
    COMPONENT linapp
    RUNTIME DESTINATION bin
    LIBRARY DESTINATION lib
    DESTINATION lib
)
=======
target_compile_features(${PROJECT_NAME} PUBLIC cxx_std_17)
>>>>>>> 7d8b883f
<|MERGE_RESOLUTION|>--- conflicted
+++ resolved
@@ -11,30 +11,16 @@
 )
 
 # Find the dependencies
-<<<<<<< HEAD
-=======
-find_library(LUCENEPP_LIB lucene++)
-find_library(LUCENEPP_CONTRIB_LIB lucene++-contrib)
-find_path(LUCENEPP_INCLUDE_DIR lucene++)
-find_package(fmt REQUIRED)
->>>>>>> 7d8b883f
 find_package(Qt5 CONFIG REQUIRED Core DBus)
 find_package(PkgConfig REQUIRED)
 pkg_check_modules(GNL REQUIRED libnl-3.0 libnl-genl-3.0)
 pkg_check_modules(MOUNT REQUIRED mount IMPORTED_TARGET)
-<<<<<<< HEAD
 pkg_check_modules(LUCENE REQUIRED liblucene++)
 pkg_check_modules(LUCENE_CONTRIB REQUIRED liblucene++-contrib)
 
 # Generate QDbus file
 # message(STATUS "CMAKE_CURRENT_BINARY_DIR: ${CMAKE_CURRENT_BINARY_DIR}")
 # message(STATUS "CMAKE_CURRENT_SOURCE_DIR: ${CMAKE_CURRENT_SOURCE_DIR}")
-=======
-
-# Generate QDbus file
-message(STATUS "CMAKE_CURRENT_BINARY_DIR: ${CMAKE_CURRENT_BINARY_DIR}")
-message(STATUS "CMAKE_CURRENT_SOURCE_DIR: ${CMAKE_CURRENT_SOURCE_DIR}")
->>>>>>> 7d8b883f
 set(DBUS_ADAPTOR_SOURCES my.test.Anything.xml)
 set(ANYTHING_DBUS_HEADER "${CMAKE_CURRENT_SOURCE_DIR}/include/core/base_event_handler.h")
 qt5_generate_dbus_interface(${ANYTHING_DBUS_HEADER}
@@ -47,13 +33,6 @@
     base_event_handler
 )
 qt5_wrap_cpp(anything_dbus_server_moc ${ANYTHING_DBUS_HEADER})
-
-# Print dependencies
-<<<<<<< HEAD
-=======
-message(STATUS "Found Lucene++ library: " ${LUCENEPP_INCLUDE_DIR})
->>>>>>> 7d8b883f
-message(STATUS "Found fmtlib: ${fmt_FOUND}")
 
 # Found all source files
 file(GLOB_RECURSE SOURCE_FILES "${PROJECT_SOURCE_DIR}/src/*.cpp")
@@ -73,35 +52,22 @@
     $<INSTALL_INTERFACE:${CMAKE_INSTALL_INCLUDEDIR}>
     $<BUILD_INTERFACE:${CMAKE_CURRENT_SOURCE_DIR}/../kernelmod>
     $<BUILD_INTERFACE:${CMAKE_CURRENT_BINARY_DIR}>
-<<<<<<< HEAD
     ${LUCENE_INCLUDE_DIRS}
-=======
-    ${LUCENEPP_INCLUDE_DIR}
->>>>>>> 7d8b883f
     ${GNL_INCLUDE_DIRS}
     ${MOUNT_INCLUDE_DIRS}
 )
 
 target_link_libraries(${PROJECT_NAME} PUBLIC
-<<<<<<< HEAD
     ${LUCENE_LIBRARIES}
     ${LUCENE_CONTRIB_LIBRARIES}
     ${GNL_LIBRARIES}
     ${MOUNT_LIBRARIES}
-=======
-    ${LUCENEPP_LIB}
-    ${LUCENEPP_CONTRIB_LIB}
-    ${GNL_LIBRARIES}
-    ${MOUNT_LIBRARIES}
-    fmt::fmt
->>>>>>> 7d8b883f
     Qt5::DBus
     pthread
     stdc++fs
 )
 
 target_compile_options(${PROJECT_NAME} PRIVATE -Wall -Werror -Wextra)
-<<<<<<< HEAD
 target_compile_features(${PROJECT_NAME} PUBLIC cxx_std_17)
 
 configure_file ("${PROJECT_NAME}.pc.in" "${PROJECT_NAME}.pc" @ONLY)
@@ -110,7 +76,4 @@
     RUNTIME DESTINATION bin
     LIBRARY DESTINATION lib
     DESTINATION lib
-)
-=======
-target_compile_features(${PROJECT_NAME} PUBLIC cxx_std_17)
->>>>>>> 7d8b883f
+)