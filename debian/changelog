<<<<<<< HEAD
deepin-anything (7.0.0) unstable; urgency=medium
=======
deepin-anything (7.0.2) unstable; urgency=medium
>>>>>>> 2161d692

  * Major update with a complete refactor and version upgrade.
  * Fixed high CPU usage issues.
  * Enhanced real-time updates for improved responsiveness.
  * Improved index consistency to ensure more reliable performance.
  * Other bug fixes and optimizations.

 -- Deepin Package Builder <packages@deepin.com>  Tue, 19 Nov 2024 10:32:00 +0800

deepin-anything (6.1.9) unstable; urgency=medium

  * update log.

 -- Deepin Package Builder <packages@deepin.com>  Fri, 17 May 2024 10:32:00 +0800

deepin-anything (6.1.8) unstable; urgency=medium

  * fix server core dump on restart.

 -- Deepin Package Builder <packages@deepin.com>  Thu, 07 Mar 2024 13:27:30 +0800

deepin-anything (6.1.7) unstable; urgency=medium

  * update version.

 -- Deepin Package Builder <packages@deepin.com>  Sun, 18 Feb 2024 17:13:26 +0800

deepin-anything (6.1.6) unstable; urgency=medium

  * update CMakeLists.

 -- Deepin Package Builder <packages@deepin.com>  Thu, 30 Nov 2023 14:48:21 +0800

deepin-anything (6.1.5) unstable; urgency=medium

  * add executable for running anything.
  * let process abort when cpu usage limit is exceeded.

 -- Deepin Package Builder <packages@deepin.com>  Thu, 26 Oct 2023 14:35:37 +0800

deepin-anything (6.1.4) unstable; urgency=medium

  * fix index issue.

 -- Deepin Package Builder <packages@deepin.com>  Wed, 19 Jul 2023 15:00:18 +0800

deepin-anything (6.1.3) unstable; urgency=medium

  * add miss build depend cmake.

 -- Deepin Package Builder <packages@deepin.com>  Mon, 03 Jul 2023 15:58:18 +0800

deepin-anything (6.1.2) unstable; urgency=medium

  * fix kernel module build issue for linux > 5.10.

 -- Deepin Package Builder <packages@deepin.com>  Tue, 20 Jun 2023 16:50:58 +0800

deepin-anything (6.1.1) unstable; urgency=medium

  * fix can search issue for first start.
  * fix dgb install issue.
  * cmake build support.

 -- Deepin Package Builder <packages@deepin.com>  Tue, 20 Jun 2023 16:32:58 +0800

deepin-anything (6.1.0) unstable; urgency=medium

  * fix dkms install issue.
  * fix dir name is 0 on loongson64.
  * fix BUG warning issue.

 -- Deepin Package Builder <packages@deepin.com>  Wed, 07 Jun 2023 17:30:58 +0800

deepin-anything (6.0.9) unstable; urgency=medium

  * fix miss libcgroup depending.

 -- Deepin Package Builder <packages@deepin.com>  Wed, 31 May 2023 16:30:58 +0800

deepin-anything (6.0.8) unstable; urgency=medium

  * add cpu resource usage limit.

 -- Deepin Package Builder <packages@deepin.com>  Tue, 30 May 2023 16:07:58 +0800

deepin-anything (6.0.7) unstable; urgency=medium

  * update archlinux and rpm building package.
  * Fix the expired log issue.

 -- Deepin Package Builder <packages@deepin.com>  Tue, 25 Apr 2023 15:40:51 +0800

deepin-anything (6.0.6) unstable; urgency=medium

  * Optimize the mount info and fix QStorageInfo block issue.

 -- Deepin Package Builder <packages@deepin.com>  Wed, 19 Apr 2023 17:04:15 +0800

deepin-anything (6.0.5) unstable; urgency=medium

  * Optimize the structure replace dbus with callback.

 -- Deepin Package Builder <packages@deepin.com>  Wed, 12 Apr 2023 17:04:15 +0800

deepin-anything (6.0.4) unstable; urgency=medium

  * fix search issue on dlnfs dir.

 -- Deepin Package Builder <packages@deepin.com>  Thu, 30 Mar 2023 03:04:15 +0800

deepin-anything (6.0.2) unstable; urgency=medium

  * rework deepin-anything-server

 -- Deepin Package Builder <packages@deepin.com>  Thu, 21 Jul 2022 15:52:06 +0800

deepin-anything (6.0.1-1) unstable; urgency=medium

  * Export entry function and change library name back for old dfm; The backend running with single instance.

 -- Deepin Package Builder <packages@deepin.com>  Mon, 25 Apr 2022 15:50:45 +0800

deepin-anything (6.0.0-1) unstable; urgency=medium

  * new version for tool and monitor are merged then release library, which will start as plugin in dde-file-manager-daemon.

 -- Deepin Package Builder <packages@deepin.com>  Mon, 18 Apr 2022 01:26:45 +0800

deepin-anything (20180315+1) unstable; urgency=medium

  * Initial release.

 -- Deepin Package Builder <packages@deepin.com>  Tue, 20 Mar 2018 11:46:47 +0800<|MERGE_RESOLUTION|>--- conflicted
+++ resolved
@@ -1,8 +1,4 @@
-<<<<<<< HEAD
-deepin-anything (7.0.0) unstable; urgency=medium
-=======
 deepin-anything (7.0.2) unstable; urgency=medium
->>>>>>> 2161d692
 
   * Major update with a complete refactor and version upgrade.
   * Fixed high CPU usage issues.
