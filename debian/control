Source: deepin-anything
Section: admin
Priority: optional
Maintainer: Deepin Package Builder <packages@deepin.com>
Build-Depends:
  cmake,
  debhelper (>= 10),
  dh-dkms | dkms,
  qtbase5-dev,
  pkg-config,
  libnl-genl-3-dev,
<<<<<<< HEAD
  liblucene++-dev
=======
  liblucene++-dev,
  libmount-dev,
  libboost-all-dev
>>>>>>> 2161d692
Standards-Version: 3.9.8
Homepage: http://github.com/linuxdeepin/deepin-anything

Package: deepin-anything-dkms
Architecture: any
Depends: ${shlibs:Depends}, ${misc:Depends}, dkms
Description: anything module
 anything kernel module package

Package: deepin-anything-server
Architecture: any
Depends: ${shlibs:Depends}, ${misc:Depends}, deepin-anything-dkms
Description: Deepin Anything server package
 This is the server part of Deepin Anything, which includes core functionality for the application.<|MERGE_RESOLUTION|>--- conflicted
+++ resolved
@@ -9,13 +9,9 @@
   qtbase5-dev,
   pkg-config,
   libnl-genl-3-dev,
-<<<<<<< HEAD
-  liblucene++-dev
-=======
   liblucene++-dev,
   libmount-dev,
   libboost-all-dev
->>>>>>> 2161d692
 Standards-Version: 3.9.8
 Homepage: http://github.com/linuxdeepin/deepin-anything
 
